--- conflicted
+++ resolved
@@ -18,11 +18,7 @@
 args = parser.parse_args()
 
 # Create logdir name
-<<<<<<< HEAD
-args.logdir = "logs\\{}-{}-{}".format(
-=======
 args.logdir = os.path.join("logs", "{}-{}-{}".format(
->>>>>>> 64ff01d6
     os.path.basename(__file__),
     datetime.datetime.now().strftime("%Y-%m-%d_%H%M%S"),
     ",".join(("{}={}".format(re.sub("(.)[^_]*_?", r"\1", key), value) for key, value in sorted(vars(args).items())))
